/**
 * @file natives.c
 */

#define _POSIX_C_SOURCE 200112L

#include <math.h>
#include <stdio.h>
#include <stdlib.h>
#include <string.h>
#include <time.h>
#include <unistd.h>

#include "natives.h"
#include "object.h"
#include "value.h"
#include "vm.h"

/**
 * Method for defining all our natives.
 */
void defineNatives() {
    defineNative("clock", clockNative);
    defineNative("exit", exitNative);
    defineNative("sleep", sleepNative);
    defineNative("time", timeNative);
    defineNative("print", printNative);
<<<<<<< HEAD
    defineNative("len", lenNative);
=======

    // math functions
    defineNative("abs", absNative);
    defineNative("ceil", ceilNative);
    defineNative("floor", floorNative);
    defineNative("sqrt", sqrtNative);
    defineNative("sin", sinNative);
    defineNative("cos", cosNative);
    defineNative("tan", tanNative);
    defineNative("min", minNative);
    defineNative("max", maxNative);

    // random functions
    defineNative("random", randomNative);
    defineNative("randomInt", randomIntNative);
    defineNative("randomRange", randomRangeNative);
    defineNative("randomSeed", randomSeedNative);

    // os functions
    defineNative("getenv", getEnvNative);
    defineNative("setenv", setEnvNative);
    defineNative("unsetenv", unsetEnvNative);
>>>>>>> bc7d913c
}

/**
 * Method for defining a native function.
 * We wrap the C function pointer as an ObjNative and adds it to the globals
 * table with the gven name.
 *
 * Pushes the name and native values onto the stack to prevent GC.
 */
void defineNative(const char* name, NativeFn function) {
    push(OBJ_VAL(copyString(name, (int)strlen(name))));
    push(OBJ_VAL(newNative(function)));
    tableSet(&vm.globals, OBJ_VAL(AS_STRING(vm.stack[0])), vm.stack[1]);
    pop();
    pop();
}

/**
 * Clock native function.
 */
Value clockNative(int argCount, Value* args) {
    return NUMBER_VAL((double)clock() / CLOCKS_PER_SEC);
}

/**
 * Time native function.
 * Returns the number of seconds since epoch.
 */
Value timeNative(int argCount, Value* args) {
    return NUMBER_VAL((double)time(NULL));
}

/**
 * Sleep native function.
 */
Value sleepNative(int argCount, Value* args) {
    if (argCount != 1 || !IS_NUMBER(args[0])) {
        return ERROR_VAL;
    }
    double t = AS_NUMBER(args[0]);
    sleep(t);
    return NIL_VAL;
}

/**
 * Print native function.
 */
Value printNative(int argCount, Value* args) {
    if (argCount < 1) {
        return ERROR_VAL;
    }
    for (int i = 0; i < argCount; i++) {
        printValue(args[i]);
    }
    printf("\n");
    return NIL_VAL;
}

/**
 * Exit native function.
 *
 * Exits the program.
 * TODO: add optional status
 */
Value exitNative(int argCount, Value* args) {
    if (argCount > 0 && !IS_NUMBER(args[0])) {
        return ERROR_VAL;
    }
    int status = 0;
    if (0 < argCount) {
        status = (int) AS_NUMBER(args[0]);
    }
    exit(status);
    // not reachable
    return NIL_VAL;
}

<<<<<<< HEAD
/**
 * len native function.
 */
Value lenNative(int argCount, Value* args) {
    if (argCount != 1 || (!IS_LIST(args[0]) && !IS_STRING(args[0]))) {
        printf("len() expects a single argument of type string or list.\n");
        return NIL_VAL;
    }
    switch (OBJ_TYPE(args[0])) {
        case OBJ_STRING:
             return NUMBER_VAL((double)AS_STRING(args[0])->length);
            break;
        case OBJ_LIST:
            return NUMBER_VAL((double)AS_LIST(args[0])->count);
            break;
        default:
            printf("len() expects a single argument of type string or list.\n");
            return NIL_VAL;
    }
}

/**
 * Append native function.
 */
Value appendNative(int argCount, Value *args) {
    if (argCount != 2 || !IS_LIST(args[0])) {
        printf("append() must be called on a list with one argument.");
        return NIL_VAL;
    }
    ObjList* list = AS_LIST(args[0]);
    writeValueArray(&list->values, args[1]);
    list->count++;
=======
// MATH FUNCTIONS

/**
 * Calculates the absolute value of a number.
 * If the argument is not a number, returns NIL_VAL or throws an error.
 */
Value absNative(int argCount, Value* args) {
    if (argCount != 1 || !IS_NUMBER(args[0])) {
        return ERROR_VAL;
    }
    double value = AS_NUMBER(args[0]);
    return NUMBER_VAL(value < 0 ? -value : value);
}

/**
 * Calculates the ceil of a number.
 * If the argument is not a number, returns NIL_VAL or throws an error.
 */
Value ceilNative(int argCount, Value* args) {
    if (argCount != 1 || !IS_NUMBER(args[0])) {
        return ERROR_VAL;
    }
    double value = AS_NUMBER(args[0]);
    return NUMBER_VAL(ceil(value));
}

/**
 * Calculates the floor of a number.
 * If the argument is not a number, returns NIL_VAL or throws an error.
 */
Value floorNative(int argCount, Value* args) {
    if (argCount != 1 || !IS_NUMBER(args[0])) {
        return ERROR_VAL;
    }
    double value = AS_NUMBER(args[0]);
    return NUMBER_VAL(floor(value));
}

/**
 * Calculates the square root of a number.
 * If the argument is not a number, returns NIL_VAL or throws an error.
 */
Value sqrtNative(int argCount, Value* args) {
    if (argCount != 1 || !IS_NUMBER(args[0])) {
        return ERROR_VAL;
    }
    double value = AS_NUMBER(args[0]);
    if (value < 0) {
        return ERROR_VAL;
    }
    return NUMBER_VAL(sqrt(value));
}

/**
 * Calculates the sine of a number.
 * If the argument is not a number, returns NIL_VAL or throws an error.
 */
Value sinNative(int argCount, Value* args) {
    if (argCount != 1 || !IS_NUMBER(args[0])) {
        return ERROR_VAL;
    }
    double value = AS_NUMBER(args[0]);
    return NUMBER_VAL(sin(value));
}

/**
 * Calculates the cosine of a number.
 * If the argument is not a number, returns NIL_VAL or throws an error.
 */
Value cosNative(int argCount, Value* args) {
    if (argCount != 1 || !IS_NUMBER(args[0])) {
        return ERROR_VAL;
    }
    double value = AS_NUMBER(args[0]);
    return NUMBER_VAL(cos(value));
}

/**
 * Calculates the tangent of a number.
 * If the argument is not a number, returns NIL_VAL or throws an error.
 */
Value tanNative(int argCount, Value* args) {
    if (argCount != 1 || !IS_NUMBER(args[0])) {
        return ERROR_VAL;
    }
    double value = AS_NUMBER(args[0]);
    return NUMBER_VAL(tan(value));
}

/**
 * Calculates the minimum of two numbers.
 * If the arguments are not numbers, returns NIL_VAL or throws an error.
 */
Value minNative(int argCount, Value* args) {
    if (argCount != 2 || !IS_NUMBER(args[0]) || !IS_NUMBER(args[1])) {
        return ERROR_VAL;
    }
    double a = AS_NUMBER(args[0]);
    double b = AS_NUMBER(args[1]);
    return NUMBER_VAL(a < b ? a : b);
}

/**
 * Calculates the maximum of two numbers.
 * If the arguments are not numbers, returns NIL_VAL or throws an error.
 */
Value maxNative(int argCount, Value* args) {
    if (argCount != 2 || !IS_NUMBER(args[0]) || !IS_NUMBER(args[1])) {
        return ERROR_VAL;
    }
    double a = AS_NUMBER(args[0]);
    double b = AS_NUMBER(args[1]);
    return NUMBER_VAL(a > b ? a : b);
}

// RANDOM FUNCTIONS

/**
 * Generates a random number between 0 and 1.
 */
Value randomNative(int argCount, Value* args) {
    if (argCount != 0) {
        return ERROR_VAL;
    }
    return NUMBER_VAL((double)rand() / RAND_MAX);
}

/**
 * Generates a random integer between the given range.
 * If the arguments are not numbers, returns ERROR_VAL or throws an error.
 */
Value randomIntNative(int argCount, Value* args) {
    if (argCount != 2 || !IS_NUMBER(args[0]) || !IS_NUMBER(args[1])) {
        return ERROR_VAL;
    }
    double min = AS_NUMBER(args[0]);
    double max = AS_NUMBER(args[1]);
    if (min > max) {
        return ERROR_VAL; // or handle error
    }
    int range = (int)(max - min + 1);
    return NUMBER_VAL(min + (rand() % range));
}

/**
 * Generates a random number between the given range.
 * If the arguments are not numbers, returns ERROR_VAL or throws an error.
 */
Value randomRangeNative(int argCount, Value* args) {
    if (argCount != 2 || !IS_NUMBER(args[0]) || !IS_NUMBER(args[1])) {
        return ERROR_VAL;
    }
    double min = AS_NUMBER(args[0]);
    double max = AS_NUMBER(args[1]);
    if (min > max) {
        return ERROR_VAL; // or handle error
    }
    double range = max - min;
    return NUMBER_VAL(min + ((double)rand() / RAND_MAX) * range);
}

/**
 * Sets the seed for the random number generator.
 */
Value randomSeedNative(int argCount, Value* args) {
    if (argCount != 1 || !IS_NUMBER(args[0])) {
        return ERROR_VAL;
    }
    unsigned int seed = (unsigned int)AS_NUMBER(args[0]);
    srand(seed);
>>>>>>> bc7d913c
    return NIL_VAL;
}

/**
<<<<<<< HEAD
 * Pop native function.
 */
Value popNative(int argCount, Value *args) {
    if (argCount != 1 || !IS_LIST(args[0])) {
        printf("append() must be called on a list.");
        return NIL_VAL;
    }
    ObjList* list = AS_LIST(args[0]);
    if (list->count == 0) {
        // popping an empty list returns nil
        return NIL_VAL;
    }
    Value val = list->values.values[list->values.count - 1];
    list->count--;
    list->values.values[list->values.count - 1] = NIL_VAL; // Clear the popped value
    list->values.count--;
    return val;
=======
 * Gets the value of an environment variable.
 * Usage: getenv("HOME")
 */
Value getEnvNative(int argCount, Value* args) {
    if (argCount != 1 || !IS_STRING(args[0])) {
        return ERROR_VAL;
    }
    const char* name = AS_CSTRING(args[0]);
    char* value = getenv(name);
    if (value == NULL) {
        return NIL_VAL;
    }
    return OBJ_VAL(copyString(value, (int)strlen(value)));
}

/**
 * Sets the value of an environment variable.
 * Usage: setenv("MYVAR", "value")
 */
Value setEnvNative(int argCount, Value* args) {
    if (argCount != 2 || !IS_STRING(args[0]) || !IS_STRING(args[1])) {
        return ERROR_VAL;
    }
    const char* name = AS_CSTRING(args[0]);
    const char* value = AS_CSTRING(args[1]);
#if defined(_WIN32)
    // Windows uses _putenv_s
    int result = _putenv_s(name, value);
#else
    // POSIX uses setenv
    int result = setenv(name, value, 1);
#endif
    if (result != 0) {
        return ERROR_VAL;
    }
    return NIL_VAL;
}

/**
 * Unsets an environment variable.
 * Usage: unsetenv("MYVAR")
 */
Value unsetEnvNative(int argCount, Value* args) {
    if (argCount != 1 || !IS_STRING(args[0])) {
        return ERROR_VAL;
    }
    const char* name = AS_CSTRING(args[0]);
#if defined(_WIN32)
    // Windows uses _putenv_s with an empty value
    int result = _putenv_s(name, "");
#else
    // POSIX uses unsetenv
    int result = unsetenv(name);
#endif
    if (result != 0) {
        return ERROR_VAL;
    }
    return NIL_VAL;
>>>>>>> bc7d913c
}<|MERGE_RESOLUTION|>--- conflicted
+++ resolved
@@ -25,9 +25,7 @@
     defineNative("sleep", sleepNative);
     defineNative("time", timeNative);
     defineNative("print", printNative);
-<<<<<<< HEAD
     defineNative("len", lenNative);
-=======
 
     // math functions
     defineNative("abs", absNative);
@@ -50,7 +48,6 @@
     defineNative("getenv", getEnvNative);
     defineNative("setenv", setEnvNative);
     defineNative("unsetenv", unsetEnvNative);
->>>>>>> bc7d913c
 }
 
 /**
@@ -128,7 +125,6 @@
     return NIL_VAL;
 }
 
-<<<<<<< HEAD
 /**
  * len native function.
  */
@@ -161,183 +157,10 @@
     ObjList* list = AS_LIST(args[0]);
     writeValueArray(&list->values, args[1]);
     list->count++;
-=======
-// MATH FUNCTIONS
-
-/**
- * Calculates the absolute value of a number.
- * If the argument is not a number, returns NIL_VAL or throws an error.
- */
-Value absNative(int argCount, Value* args) {
-    if (argCount != 1 || !IS_NUMBER(args[0])) {
-        return ERROR_VAL;
-    }
-    double value = AS_NUMBER(args[0]);
-    return NUMBER_VAL(value < 0 ? -value : value);
-}
-
-/**
- * Calculates the ceil of a number.
- * If the argument is not a number, returns NIL_VAL or throws an error.
- */
-Value ceilNative(int argCount, Value* args) {
-    if (argCount != 1 || !IS_NUMBER(args[0])) {
-        return ERROR_VAL;
-    }
-    double value = AS_NUMBER(args[0]);
-    return NUMBER_VAL(ceil(value));
-}
-
-/**
- * Calculates the floor of a number.
- * If the argument is not a number, returns NIL_VAL or throws an error.
- */
-Value floorNative(int argCount, Value* args) {
-    if (argCount != 1 || !IS_NUMBER(args[0])) {
-        return ERROR_VAL;
-    }
-    double value = AS_NUMBER(args[0]);
-    return NUMBER_VAL(floor(value));
-}
-
-/**
- * Calculates the square root of a number.
- * If the argument is not a number, returns NIL_VAL or throws an error.
- */
-Value sqrtNative(int argCount, Value* args) {
-    if (argCount != 1 || !IS_NUMBER(args[0])) {
-        return ERROR_VAL;
-    }
-    double value = AS_NUMBER(args[0]);
-    if (value < 0) {
-        return ERROR_VAL;
-    }
-    return NUMBER_VAL(sqrt(value));
-}
-
-/**
- * Calculates the sine of a number.
- * If the argument is not a number, returns NIL_VAL or throws an error.
- */
-Value sinNative(int argCount, Value* args) {
-    if (argCount != 1 || !IS_NUMBER(args[0])) {
-        return ERROR_VAL;
-    }
-    double value = AS_NUMBER(args[0]);
-    return NUMBER_VAL(sin(value));
-}
-
-/**
- * Calculates the cosine of a number.
- * If the argument is not a number, returns NIL_VAL or throws an error.
- */
-Value cosNative(int argCount, Value* args) {
-    if (argCount != 1 || !IS_NUMBER(args[0])) {
-        return ERROR_VAL;
-    }
-    double value = AS_NUMBER(args[0]);
-    return NUMBER_VAL(cos(value));
-}
-
-/**
- * Calculates the tangent of a number.
- * If the argument is not a number, returns NIL_VAL or throws an error.
- */
-Value tanNative(int argCount, Value* args) {
-    if (argCount != 1 || !IS_NUMBER(args[0])) {
-        return ERROR_VAL;
-    }
-    double value = AS_NUMBER(args[0]);
-    return NUMBER_VAL(tan(value));
-}
-
-/**
- * Calculates the minimum of two numbers.
- * If the arguments are not numbers, returns NIL_VAL or throws an error.
- */
-Value minNative(int argCount, Value* args) {
-    if (argCount != 2 || !IS_NUMBER(args[0]) || !IS_NUMBER(args[1])) {
-        return ERROR_VAL;
-    }
-    double a = AS_NUMBER(args[0]);
-    double b = AS_NUMBER(args[1]);
-    return NUMBER_VAL(a < b ? a : b);
-}
-
-/**
- * Calculates the maximum of two numbers.
- * If the arguments are not numbers, returns NIL_VAL or throws an error.
- */
-Value maxNative(int argCount, Value* args) {
-    if (argCount != 2 || !IS_NUMBER(args[0]) || !IS_NUMBER(args[1])) {
-        return ERROR_VAL;
-    }
-    double a = AS_NUMBER(args[0]);
-    double b = AS_NUMBER(args[1]);
-    return NUMBER_VAL(a > b ? a : b);
-}
-
-// RANDOM FUNCTIONS
-
-/**
- * Generates a random number between 0 and 1.
- */
-Value randomNative(int argCount, Value* args) {
-    if (argCount != 0) {
-        return ERROR_VAL;
-    }
-    return NUMBER_VAL((double)rand() / RAND_MAX);
-}
-
-/**
- * Generates a random integer between the given range.
- * If the arguments are not numbers, returns ERROR_VAL or throws an error.
- */
-Value randomIntNative(int argCount, Value* args) {
-    if (argCount != 2 || !IS_NUMBER(args[0]) || !IS_NUMBER(args[1])) {
-        return ERROR_VAL;
-    }
-    double min = AS_NUMBER(args[0]);
-    double max = AS_NUMBER(args[1]);
-    if (min > max) {
-        return ERROR_VAL; // or handle error
-    }
-    int range = (int)(max - min + 1);
-    return NUMBER_VAL(min + (rand() % range));
-}
-
-/**
- * Generates a random number between the given range.
- * If the arguments are not numbers, returns ERROR_VAL or throws an error.
- */
-Value randomRangeNative(int argCount, Value* args) {
-    if (argCount != 2 || !IS_NUMBER(args[0]) || !IS_NUMBER(args[1])) {
-        return ERROR_VAL;
-    }
-    double min = AS_NUMBER(args[0]);
-    double max = AS_NUMBER(args[1]);
-    if (min > max) {
-        return ERROR_VAL; // or handle error
-    }
-    double range = max - min;
-    return NUMBER_VAL(min + ((double)rand() / RAND_MAX) * range);
-}
-
-/**
- * Sets the seed for the random number generator.
- */
-Value randomSeedNative(int argCount, Value* args) {
-    if (argCount != 1 || !IS_NUMBER(args[0])) {
-        return ERROR_VAL;
-    }
-    unsigned int seed = (unsigned int)AS_NUMBER(args[0]);
-    srand(seed);
->>>>>>> bc7d913c
-    return NIL_VAL;
-}
-
-/**
-<<<<<<< HEAD
+    return NIL_VAL;
+}
+
+/**
  * Pop native function.
  */
 Value popNative(int argCount, Value *args) {
@@ -355,7 +178,182 @@
     list->values.values[list->values.count - 1] = NIL_VAL; // Clear the popped value
     list->values.count--;
     return val;
-=======
+}
+
+// MATH FUNCTIONS
+
+/**
+ * Calculates the absolute value of a number.
+ * If the argument is not a number, returns NIL_VAL or throws an error.
+ */
+Value absNative(int argCount, Value* args) {
+    if (argCount != 1 || !IS_NUMBER(args[0])) {
+        return ERROR_VAL;
+    }
+    double value = AS_NUMBER(args[0]);
+    return NUMBER_VAL(value < 0 ? -value : value);
+}
+
+/**
+ * Calculates the ceil of a number.
+ * If the argument is not a number, returns NIL_VAL or throws an error.
+ */
+Value ceilNative(int argCount, Value* args) {
+    if (argCount != 1 || !IS_NUMBER(args[0])) {
+        return ERROR_VAL;
+    }
+    double value = AS_NUMBER(args[0]);
+    return NUMBER_VAL(ceil(value));
+}
+
+/**
+ * Calculates the floor of a number.
+ * If the argument is not a number, returns NIL_VAL or throws an error.
+ */
+Value floorNative(int argCount, Value* args) {
+    if (argCount != 1 || !IS_NUMBER(args[0])) {
+        return ERROR_VAL;
+    }
+    double value = AS_NUMBER(args[0]);
+    return NUMBER_VAL(floor(value));
+}
+
+/**
+ * Calculates the square root of a number.
+ * If the argument is not a number, returns NIL_VAL or throws an error.
+ */
+Value sqrtNative(int argCount, Value* args) {
+    if (argCount != 1 || !IS_NUMBER(args[0])) {
+        return ERROR_VAL;
+    }
+    double value = AS_NUMBER(args[0]);
+    if (value < 0) {
+        return ERROR_VAL;
+    }
+    return NUMBER_VAL(sqrt(value));
+}
+
+/**
+ * Calculates the sine of a number.
+ * If the argument is not a number, returns NIL_VAL or throws an error.
+ */
+Value sinNative(int argCount, Value* args) {
+    if (argCount != 1 || !IS_NUMBER(args[0])) {
+        return ERROR_VAL;
+    }
+    double value = AS_NUMBER(args[0]);
+    return NUMBER_VAL(sin(value));
+}
+
+/**
+ * Calculates the cosine of a number.
+ * If the argument is not a number, returns NIL_VAL or throws an error.
+ */
+Value cosNative(int argCount, Value* args) {
+    if (argCount != 1 || !IS_NUMBER(args[0])) {
+        return ERROR_VAL;
+    }
+    double value = AS_NUMBER(args[0]);
+    return NUMBER_VAL(cos(value));
+}
+
+/**
+ * Calculates the tangent of a number.
+ * If the argument is not a number, returns NIL_VAL or throws an error.
+ */
+Value tanNative(int argCount, Value* args) {
+    if (argCount != 1 || !IS_NUMBER(args[0])) {
+        return ERROR_VAL;
+    }
+    double value = AS_NUMBER(args[0]);
+    return NUMBER_VAL(tan(value));
+}
+
+/**
+ * Calculates the minimum of two numbers.
+ * If the arguments are not numbers, returns NIL_VAL or throws an error.
+ */
+Value minNative(int argCount, Value* args) {
+    if (argCount != 2 || !IS_NUMBER(args[0]) || !IS_NUMBER(args[1])) {
+        return ERROR_VAL;
+    }
+    double a = AS_NUMBER(args[0]);
+    double b = AS_NUMBER(args[1]);
+    return NUMBER_VAL(a < b ? a : b);
+}
+
+/**
+ * Calculates the maximum of two numbers.
+ * If the arguments are not numbers, returns NIL_VAL or throws an error.
+ */
+Value maxNative(int argCount, Value* args) {
+    if (argCount != 2 || !IS_NUMBER(args[0]) || !IS_NUMBER(args[1])) {
+        return ERROR_VAL;
+    }
+    double a = AS_NUMBER(args[0]);
+    double b = AS_NUMBER(args[1]);
+    return NUMBER_VAL(a > b ? a : b);
+}
+
+// RANDOM FUNCTIONS
+
+/**
+ * Generates a random number between 0 and 1.
+ */
+Value randomNative(int argCount, Value* args) {
+    if (argCount != 0) {
+        return ERROR_VAL;
+    }
+    return NUMBER_VAL((double)rand() / RAND_MAX);
+}
+
+/**
+ * Generates a random integer between the given range.
+ * If the arguments are not numbers, returns ERROR_VAL or throws an error.
+ */
+Value randomIntNative(int argCount, Value* args) {
+    if (argCount != 2 || !IS_NUMBER(args[0]) || !IS_NUMBER(args[1])) {
+        return ERROR_VAL;
+    }
+    double min = AS_NUMBER(args[0]);
+    double max = AS_NUMBER(args[1]);
+    if (min > max) {
+        return ERROR_VAL; // or handle error
+    }
+    int range = (int)(max - min + 1);
+    return NUMBER_VAL(min + (rand() % range));
+}
+
+/**
+ * Generates a random number between the given range.
+ * If the arguments are not numbers, returns ERROR_VAL or throws an error.
+ */
+Value randomRangeNative(int argCount, Value* args) {
+    if (argCount != 2 || !IS_NUMBER(args[0]) || !IS_NUMBER(args[1])) {
+        return ERROR_VAL;
+    }
+    double min = AS_NUMBER(args[0]);
+    double max = AS_NUMBER(args[1]);
+    if (min > max) {
+        return ERROR_VAL; // or handle error
+    }
+    double range = max - min;
+    return NUMBER_VAL(min + ((double)rand() / RAND_MAX) * range);
+}
+
+/**
+ * Sets the seed for the random number generator.
+ */
+Value randomSeedNative(int argCount, Value* args) {
+    if (argCount != 1 || !IS_NUMBER(args[0])) {
+        return ERROR_VAL;
+    }
+    unsigned int seed = (unsigned int)AS_NUMBER(args[0]);
+    srand(seed);
+    return NIL_VAL;
+}
+
+/**
  * Gets the value of an environment variable.
  * Usage: getenv("HOME")
  */
@@ -414,5 +412,4 @@
         return ERROR_VAL;
     }
     return NIL_VAL;
->>>>>>> bc7d913c
 }