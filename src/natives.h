--- conflicted
+++ resolved
@@ -42,7 +42,6 @@
  */
 Value exitNative(int argCount, Value* args);
 
-<<<<<<< HEAD
 /**
  * len native function.
  */
@@ -57,7 +56,7 @@
  * Pop native function.
  */
 Value popNative(int argCount, Value *args);
-=======
+
 // MATH NATIVES
 
 /**
@@ -151,5 +150,4 @@
  * Unsets an environment variable.
  * If the variable does not exist, it will do nothing.
  */
-Value unsetEnvNative(int argCount, Value* args);
->>>>>>> bc7d913c
+Value unsetEnvNative(int argCount, Value* args);